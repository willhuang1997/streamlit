--- conflicted
+++ resolved
@@ -58,8 +58,6 @@
 
   const theme: Theme = useTheme()
 
-  const theme: Theme = useTheme()
-
   const generateSpec = (figure: FigureProto): any => {
     const spec = JSON.parse(figure.spec)
 
@@ -70,16 +68,12 @@
       spec.layout.width = width
     }
 
-<<<<<<< HEAD
     if (element.theme === "streamlit") {
       applyStreamlitTheme(spec)
     } else {
       // Apply minor theming improvements to work better with Streamlit
       spec.layout = layoutWithThemeDefaults(spec.layout, theme)
     }
-=======
-    spec.layout = layoutWithThemeDefaults(spec.layout, theme)
->>>>>>> 210559dc
 
     return spec
   }
