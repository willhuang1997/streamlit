/**
 * Copyright (c) Streamlit Inc. (2018-2022) Snowflake Inc. (2022)
 *
 * Licensed under the Apache License, Version 2.0 (the "License");
 * you may not use this file except in compliance with the License.
 * You may obtain a copy of the License at
 *
 *     http://www.apache.org/licenses/LICENSE-2.0
 *
 * Unless required by applicable law or agreed to in writing, software
 * distributed under the License is distributed on an "AS IS" BASIS,
 * WITHOUT WARRANTIES OR CONDITIONS OF ANY KIND, either express or implied.
 * See the License for the specific language governing permissions and
 * limitations under the License.
 */

import { merge, mergeWith, isArray } from "lodash"

import {
  getGray30,
  getGray70,
  hasLightBackgroundColor,
  getCategoricalColorsArray,
  getDivergingColorsArray,
  getSequentialColorsArray,
  Theme,
} from "src/theme"

export function applyStreamlitTheme(config: any, theme: Theme): any {
  // This theming config contains multiple hard coded spacing values.
  // The reason is that we currently only have rem values in our spacing
  // definitions and vega lite requires numerical (pixel) values.

  const streamlitTheme = {
    font: theme.genericFonts.bodyFont,
    background: theme.colors.bgColor,
    fieldTitle: "verbal",
    autosize: { type: "fit", contains: "padding" },
    title: {
      align: "left",
      anchor: "start",
      color: theme.colors.headingColor,
      titleFontStyle: "normal",
      fontWeight: theme.fontWeights.bold,
      fontSize: theme.fontSizes.smPx + 2,
      orient: "top",
      offset: 26,
    },
    axis: {
      labelFontSize: theme.fontSizes.twoSmPx,
      labelFontWeight: theme.fontWeights.normal,
      labelColor: getGray70(theme),
      labelFontStyle: "normal",
      titleFontWeight: theme.fontWeights.normal,
      titleFontSize: theme.fontSizes.smPx,
      titleColor: getGray70(theme),
      titleFontStyle: "normal",
      ticks: false,
      gridColor: getGray30(theme),
      domain: false,
      domainWidth: 1,
      domainColor: getGray30(theme),
      labelFlush: true,
      labelFlushOffset: 1,
      labelBound: false,
      labelLimit: 100,
      titlePadding: theme.spacing.lgPx,
      labelPadding: theme.spacing.lgPx,
      labelSeparation: theme.spacing.twoXSPx,
      labelOverlap: true,
    },
    legend: {
      labelFontSize: theme.fontSizes.smPx,
      labelFontWeight: theme.fontWeights.normal,
      labelColor: getGray70(theme),
      titleFontSize: theme.fontSizes.smPx,
      titleFontWeight: theme.fontWeights.normal,
      titleFontStyle: "normal",
<<<<<<< HEAD
      titleColor: getGray70(theme),
      titlePadding: theme.spacing.mdPx,
      labelPadding: theme.spacing.lgPx,
      columnPadding: theme.spacing.smPx,
      rowPadding: theme.spacing.twoXSPx,
=======
      titleColor: theme.colors.fadedText60,
      titlePadding: 12,
      labelPadding: 16,
      columnPadding: 8,
      rowPadding: 4,
>>>>>>> 2fc3b0e9
      padding: 7,
      symbolStrokeWidth: 4,
    },
    range: {
      category: getCategoricalColorsArray(theme),
      diverging: getDivergingColorsArray(theme),
      ramp: getSequentialColorsArray(theme),
      heatmap: getSequentialColorsArray(theme),
    },
    view: {
      columns: 1,
      strokeWidth: 0,
      stroke: "transparent",
      continuousHeight: 350,
      continuousWidth: 400,
    },
    concat: {
      columns: 1,
    },
    facet: {
      columns: 1,
    },
    mark: {
      tooltip: true,
      ...(hasLightBackgroundColor(theme)
        ? { color: "#0068C9" }
        : { color: "#83C9FF" }),
    },
    bar: {
      binSpacing: theme.spacing.twoXSPx,
      discreteBandSize: { band: 0.85 },
    },
    axisDiscrete: {
      grid: false,
    },
    axisXPoint: {
      grid: false,
    },
    axisTemporal: {
      grid: false,
    },
    axisXBand: {
      grid: false,
    },
  }

  if (!config) {
    return streamlitTheme
  }

  // Fill in theme defaults where the user didn't specify config options.
  return mergeWith({}, streamlitTheme, config, (_, b) =>
    isArray(b) ? b : undefined
  )
}

export function applyThemeDefaults(config: any, theme: Theme): any {
  const { colors, fontSizes, genericFonts } = theme
  const themeFonts = {
    labelFont: genericFonts.bodyFont,
    titleFont: genericFonts.bodyFont,
    labelFontSize: fontSizes.twoSmPx,
    titleFontSize: fontSizes.twoSmPx,
  }
  const themeDefaults = {
    background: colors.bgColor,
    axis: {
      labelColor: colors.bodyText,
      titleColor: colors.bodyText,
      gridColor: getGray30(theme),
      ...themeFonts,
    },
    legend: {
      labelColor: colors.bodyText,
      titleColor: colors.bodyText,
      ...themeFonts,
    },
    title: {
      color: colors.bodyText,
      subtitleColor: colors.bodyText,
      ...themeFonts,
    },
    header: {
      labelColor: colors.bodyText,
    },
    view: {
      continuousHeight: 350,
      continuousWidth: 400,
    },
    mark: {
      tooltip: true,
    },
  }

  if (!config) {
    return themeDefaults
  }

  // Fill in theme defaults where the user didn't specify config options.
  return merge({}, themeDefaults, config)
}<|MERGE_RESOLUTION|>--- conflicted
+++ resolved
@@ -76,19 +76,11 @@
       titleFontSize: theme.fontSizes.smPx,
       titleFontWeight: theme.fontWeights.normal,
       titleFontStyle: "normal",
-<<<<<<< HEAD
       titleColor: getGray70(theme),
       titlePadding: theme.spacing.mdPx,
       labelPadding: theme.spacing.lgPx,
       columnPadding: theme.spacing.smPx,
       rowPadding: theme.spacing.twoXSPx,
-=======
-      titleColor: theme.colors.fadedText60,
-      titlePadding: 12,
-      labelPadding: 16,
-      columnPadding: 8,
-      rowPadding: 4,
->>>>>>> 2fc3b0e9
       padding: 7,
       symbolStrokeWidth: 4,
     },
